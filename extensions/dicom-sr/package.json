--- conflicted
+++ resolved
@@ -33,13 +33,8 @@
     "@ohif/ui": "^0.50.0",
     "cornerstone-core": "^2.3.0",
     "cornerstone-math": "^0.1.8",
-<<<<<<< HEAD
-    "cornerstone-tools": "4.15.1",
+    "cornerstone-tools": "4.16.0",
     "dcmjs": "0.14.0",
-=======
-    "cornerstone-tools": "4.16.0",
-    "dcmjs": "^0.12.3",
->>>>>>> f6159714
     "cornerstone-wado-image-loader": "^3.1.2",
     "dicom-parser": "^1.8.3",
     "hammerjs": "^2.0.8",
