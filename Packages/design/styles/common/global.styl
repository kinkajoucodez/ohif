--- conflicted
+++ resolved
@@ -2,11 +2,6 @@
 
 html body
   font-family: 'Roboto', 'OpenSans', 'HelveticaNeue-Light', 'Helvetica Neue Light', 'Helvetica Neue', Helvetica, Arial, 'Lucida Grande', sans-serif
-<<<<<<< HEAD
-  // Try to fix LT-273, need a monitor to test on though.
-  //text-rendering: optimizeLegibility
-=======
->>>>>>> 1603450d
 
 html hr
   theme('border-top', '1px solid $uiBorderColor')
@@ -57,8 +52,4 @@
     theme('color', '$textSecondaryColor')
 
     .modal-header, .modal-footer
-<<<<<<< HEAD
-      border-color: $uiBorderColor
-=======
-      theme('border-color', '$uiBorderColor')
->>>>>>> 1603450d
+      theme('border-color', '$uiBorderColor')