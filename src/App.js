import './config';

import {
  CommandsManager,
  ExtensionManager,
  HotkeysManager,
  utils,
} from 'ohif-core';
import React, { Component } from 'react';
import {
  getUserManagerForOpenIdConnectClient,
  initWebWorkers,
} from './utils/index.js';

import { I18nextProvider } from 'react-i18next';
// import ConnectedToolContextMenu from './connectedComponents/ConnectedToolContextMenu';
import OHIFCornerstoneExtension from '@ohif/extension-cornerstone';
// import OHIFDicomHtmlExtension from 'ohif-dicom-html-extension';
// import OHIFDicomMicroscopyExtension from '@ohif/extension-dicom-microscopy';
// import OHIFDicomPDFExtension from 'ohif-dicom-pdf-extension';
import OHIFStandaloneViewer from './OHIFStandaloneViewer';
// import OHIFVTKExtension from '@ohif/extension-vtk';
import { OidcProvider } from 'redux-oidc';
import PropTypes from 'prop-types';
import { Provider } from 'react-redux';
import { BrowserRouter as Router } from 'react-router-dom';
import WhiteLabellingContext from './WhiteLabellingContext';
import appCommands from './appCommands';
import i18n from '@ohif/i18n';
import setupTools from './setupTools';
import store from './store';

// ~~~~ APP SETUP
const commandsManagerConfig = {
  getAppState: () => store.getState(),
  getActiveContexts: () => store.getState().ui.activeContexts,
};

const commandsManager = new CommandsManager(commandsManagerConfig);
const hotkeysManager = new HotkeysManager(commandsManager);
const extensionManager = new ExtensionManager({ commandsManager });

// TODO: @dannyrb will fix this
window.commandsManager = commandsManager;

// TODO: Should be done in extensions w/ commandsModule
// ~~ ADD COMMANDS
appCommands.init(commandsManager);
if (window.config.hotkeys) {
  hotkeysManager.setHotkeys(window.config.hotkeys, true);
}

// Force active contexts for now. These should be set in Viewer/ActiveViewer
store.dispatch({
  type: 'ADD_ACTIVE_CONTEXT',
  item: 'VIEWER',
});
store.dispatch({
  type: 'ADD_ACTIVE_CONTEXT',
  item: 'ACTIVE_VIEWPORT::CORNERSTONE',
});

// ~~~~ END APP SETUP

setupTools(store);

// const children = {
//   viewport: [<ConnectedToolContextMenu key="tool-context" />],
// };

/** TODO: extensions should be passed in as prop as soon as we have the extensions as separate packages and then registered by ExtensionsManager */
<<<<<<< HEAD
extensionManager.registerExtensions([
  OHIFCornerstoneExtension,
  // new OHIFCornerstoneExtension({ children }),
  // new OHIFVTKExtension(),
  // new OHIFDicomPDFExtension(),
  // new OHIFDicomHtmlExtension(),
  // new OHIFDicomMicroscopyExtension(),
=======
extensions.ExtensionManager.registerExtensions(store, [
  new OHIFCornerstoneExtension({ children }),
  new OHIFVTKExtension({ commandsManager }),
  new OHIFDicomPDFExtension(),
  new OHIFDicomHtmlExtension(),
  new OHIFDicomMicroscopyExtension(),
>>>>>>> bd0c7b75
]);

// TODO[react] Use a provider when the whole tree is React
window.store = store;

function handleServers(servers) {
  if (servers) {
    utils.addServers(servers, store);
  }
}

class App extends Component {
  static propTypes = {
    routerBasename: PropTypes.string.isRequired,
    relativeWebWorkerScriptsPath: PropTypes.string.isRequired,
    servers: PropTypes.object.isRequired,
    oidc: PropTypes.array,
    whiteLabelling: PropTypes.object,
  };

  static defaultProps = {
    whiteLabelling: {},
    oidc: [],
  };

  constructor(props) {
    super(props);

    if (this.props.oidc.length) {
      const firstOpenIdClient = this.props.oidc[0];

      this.userManager = getUserManagerForOpenIdConnectClient(
        store,
        firstOpenIdClient
      );
    }
    handleServers(this.props.servers);
    initWebWorkers(
      this.props.routerBasename,
      this.props.relativeWebWorkerScriptsPath
    );
  }

  render() {
    const userManager = this.userManager;

    if (userManager) {
      return (
        <Provider store={store}>
          <I18nextProvider i18n={i18n}>
            <OidcProvider store={store} userManager={userManager}>
              <Router basename={this.props.routerBasename}>
                <WhiteLabellingContext.Provider
                  value={this.props.whiteLabelling}
                >
                  <OHIFStandaloneViewer userManager={userManager} />
                </WhiteLabellingContext.Provider>
              </Router>
            </OidcProvider>
          </I18nextProvider>
        </Provider>
      );
    }

    return (
      <Provider store={store}>
        <I18nextProvider i18n={i18n}>
          <Router basename={this.props.routerBasename}>
            <WhiteLabellingContext.Provider value={this.props.whiteLabelling}>
              <OHIFStandaloneViewer />
            </WhiteLabellingContext.Provider>
          </Router>
        </I18nextProvider>
      </Provider>
    );
  }
}

export default App;

// Make our managers accessible
export { commandsManager, extensionManager, hotkeysManager };<|MERGE_RESOLUTION|>--- conflicted
+++ resolved
@@ -69,22 +69,13 @@
 // };
 
 /** TODO: extensions should be passed in as prop as soon as we have the extensions as separate packages and then registered by ExtensionsManager */
-<<<<<<< HEAD
 extensionManager.registerExtensions([
   OHIFCornerstoneExtension,
   // new OHIFCornerstoneExtension({ children }),
-  // new OHIFVTKExtension(),
+  // new OHIFVTKExtension(), // { commandsManager }
   // new OHIFDicomPDFExtension(),
   // new OHIFDicomHtmlExtension(),
   // new OHIFDicomMicroscopyExtension(),
-=======
-extensions.ExtensionManager.registerExtensions(store, [
-  new OHIFCornerstoneExtension({ children }),
-  new OHIFVTKExtension({ commandsManager }),
-  new OHIFDicomPDFExtension(),
-  new OHIFDicomHtmlExtension(),
-  new OHIFDicomMicroscopyExtension(),
->>>>>>> bd0c7b75
 ]);
 
 // TODO[react] Use a provider when the whole tree is React
