--- conflicted
+++ resolved
@@ -5,15 +5,6 @@
  * @param {String} baseDirectory
  * @param {String} webWorkScriptsPath
  */
-<<<<<<< HEAD
-export default function(baseDirectory, webWorkScriptsPath) {
-  let scriptsPath = `${window.location.protocol}//${
-    window.location.host
-  }${baseDirectory}`;
-  if (webWorkScriptsPath) {
-    scriptsPath += `/${webWorkScriptsPath}/`;
-  }
-=======
 export default function initWebWorkers(
   baseDirectory = '/',
   webWorkScriptsPath = ''
@@ -26,8 +17,7 @@
   if (scriptsPath[scriptsPath.length - 1] !== '/') {
     scriptsPath += '/';
   }
-
->>>>>>> f47ce6e6
+  
   const config = {
     maxWebWorkers: Math.max(navigator.hardwareConcurrency - 1, 1),
     startWebWorkersOnDemand: true,
